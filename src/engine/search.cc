--- conflicted
+++ resolved
@@ -1,10 +1,7 @@
 #include "search.h"
 
 #include <fmt/format.h>
-<<<<<<< HEAD
-=======
-
->>>>>>> 82f9615b
+
 #include <iomanip>
 
 #include "move_picker.h"
@@ -110,21 +107,6 @@
 
     if (searching_ && print_info) {
       const bool is_mate = eval::IsMateScore(score);
-<<<<<<< HEAD
-      std::cout
-          << fmt::format(
-                 "info depth {} seldepth {} score {} {} nodes {} time {} nps "
-                 "{} pv {}",
-                 depth,
-                 sel_depth_,
-                 is_mate ? "mate" : "cp",
-                 is_mate ? eval::MateIn(score) : score,
-                 nodes_searched_,
-                 time_mgmt_.TimeElapsed(),
-                 nodes_searched_ * 1000 / time_mgmt_.TimeElapsed(),
-                 root_stack->pv.ToString())
-          << std::endl;
-=======
       fmt::println(
           "info depth {} seldepth {} score {} {} nodes {} time {} nps "
           "{} pv {}",
@@ -136,7 +118,6 @@
           time_mgmt_.TimeElapsed(),
           nodes_searched_ * 1000 / time_mgmt_.TimeElapsed(),
           root_stack->pv.ToString());
->>>>>>> 82f9615b
     }
 
     if (!searching_ || time_mgmt_.ShouldStop(best_move, nodes_searched_)) {
@@ -145,11 +126,7 @@
   }
 
   if (print_info) {
-<<<<<<< HEAD
-    std::cout << fmt::format("bestmove {}", best_move.ToString()) << std::endl;
-=======
     fmt::println("bestmove {}", best_move.ToString());
->>>>>>> 82f9615b
   }
 
   Stop();
