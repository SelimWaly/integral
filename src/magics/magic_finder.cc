#include "magic_finder.h"

#include <fmt/format.h>

#include <cassert>
<<<<<<< HEAD
#include <fmt/format.h>
=======
>>>>>>> 82f9615b
#include <random>

#include "attacks.h"

namespace magics::finder {

// Test if a magic number causes index collisions in a possible attack table
bool TryMagic(const U64 &magic,
              int shift,
              int size,
              const std::vector<BitBoard> &blockers,
              const std::vector<BitBoard> &moves) {
  std::vector<BitBoard> move_table(1ULL << size);

  for (std::size_t i = 0; i < moves.size(); i++) {
    const U64 magic_index = (blockers[i].AsU64() * magic) >> shift;
    // Collision: an attack has already been set at this magic index
    if (move_table[magic_index] != 0ULL && move_table[magic_index] != moves[i])
      return false;

    move_table[magic_index] = moves[i];
  }

  return true;
}

MagicEntry FindMagic(PieceType piece_type, Square square) {
  assert(piece_type == PieceType::kRook || piece_type == PieceType::kBishop);

  const bool is_rook = piece_type == PieceType::kRook;

  const auto move_mask = is_rook ? attacks::GenerateRookMask(square)
                                 : attacks::GenerateBishopMask(square);
  const auto blockers = attacks::CreateBlockers(move_mask);

  // Generate all possible move mask + blocker attacks
  std::vector<BitBoard> piece_attacks(blockers.size());
  for (int i = 0; i < piece_attacks.size(); i++) {
    const BitBoard &occupied = blockers[i];
    piece_attacks[i] = is_rook ? attacks::GenerateRookMoves(square, occupied)
                               : attacks::GenerateBishopMoves(square, occupied);
  }

  std::mt19937_64 rng(123456789);
  const auto random_magic_number = [&rng]() {
    std::uniform_int_distribution<U64> dist;
    return dist(rng);
  };

  const int relevant_bits = move_mask.PopCount();

  for (std::size_t i = 0; i < 1000000; i++) {
    const auto candidate =
        random_magic_number() & random_magic_number() & random_magic_number();
    const auto shift = kSquareCount - relevant_bits;

    if (TryMagic(candidate, shift, relevant_bits, blockers, piece_attacks)) {
      return {move_mask.AsU64(), candidate, shift};
    }
  }

  return {};
}

void GenerateMagics() {
  fmt::println(
      "constexpr std::array<MagicEntry, kSquareCount> kRookMagics = {{");

  for (int square = 0; square < kSquareCount; square++) {
    const auto magic_entry = FindMagic(PieceType::kRook, Square(square));
<<<<<<< HEAD
    std::cout << "  "
              << fmt::format("MagicEntry{{0x{:016x}ULL, 0x{:016x}ULL, {}}}",
                             magic_entry.mask,
                             magic_entry.magic,
                             magic_entry.shift);

    if (square < Square::kSquareCount - 1) {
      std::cout << ",";
=======
    fmt::println("MagicEntry{{0x{:016x}ULL, 0x{:016x}ULL, {}}}",
                 magic_entry.mask,
                 magic_entry.magic,
                 magic_entry.shift);

    if (square < kSquareCount - 1) {
      fmt::println(",");
>>>>>>> 82f9615b
    }

    fmt::print("\n");
  }

  fmt::println("}};\n");

  fmt::println(
      "constexpr std::array<MagicEntry, kSquareCount> kBishopMagics = {{");

  for (int square = 0; square < kSquareCount; square++) {
    const auto magic_entry = FindMagic(PieceType::kBishop, Square(square));
<<<<<<< HEAD
    std::cout << "  "
              << fmt::format("MagicEntry{{0x{:016x}ULL, 0x{:016x}ULL, {}}}",
                             magic_entry.mask,
                             magic_entry.magic,
                             magic_entry.shift);

    if (square < Square::kSquareCount - 1) {
      std::cout << ",";
=======
    fmt::println("MagicEntry{{0x{:016x}ULL, 0x{:016x}ULL, {}}}",
                 magic_entry.mask,
                 magic_entry.magic,
                 magic_entry.shift);

    if (square < kSquareCount - 1) {
      fmt::println(",");
>>>>>>> 82f9615b
    }

    fmt::print("\n");
  }

  fmt::println("}};");
}

}  // namespace magics::finder<|MERGE_RESOLUTION|>--- conflicted
+++ resolved
@@ -3,10 +3,6 @@
 #include <fmt/format.h>
 
 #include <cassert>
-<<<<<<< HEAD
-#include <fmt/format.h>
-=======
->>>>>>> 82f9615b
 #include <random>
 
 #include "attacks.h"
@@ -77,16 +73,7 @@
 
   for (int square = 0; square < kSquareCount; square++) {
     const auto magic_entry = FindMagic(PieceType::kRook, Square(square));
-<<<<<<< HEAD
-    std::cout << "  "
-              << fmt::format("MagicEntry{{0x{:016x}ULL, 0x{:016x}ULL, {}}}",
-                             magic_entry.mask,
-                             magic_entry.magic,
-                             magic_entry.shift);
 
-    if (square < Square::kSquareCount - 1) {
-      std::cout << ",";
-=======
     fmt::println("MagicEntry{{0x{:016x}ULL, 0x{:016x}ULL, {}}}",
                  magic_entry.mask,
                  magic_entry.magic,
@@ -94,7 +81,6 @@
 
     if (square < kSquareCount - 1) {
       fmt::println(",");
->>>>>>> 82f9615b
     }
 
     fmt::print("\n");
@@ -107,16 +93,7 @@
 
   for (int square = 0; square < kSquareCount; square++) {
     const auto magic_entry = FindMagic(PieceType::kBishop, Square(square));
-<<<<<<< HEAD
-    std::cout << "  "
-              << fmt::format("MagicEntry{{0x{:016x}ULL, 0x{:016x}ULL, {}}}",
-                             magic_entry.mask,
-                             magic_entry.magic,
-                             magic_entry.shift);
 
-    if (square < Square::kSquareCount - 1) {
-      std::cout << ",";
-=======
     fmt::println("MagicEntry{{0x{:016x}ULL, 0x{:016x}ULL, {}}}",
                  magic_entry.mask,
                  magic_entry.magic,
@@ -124,7 +101,6 @@
 
     if (square < kSquareCount - 1) {
       fmt::println(",");
->>>>>>> 82f9615b
     }
 
     fmt::print("\n");
