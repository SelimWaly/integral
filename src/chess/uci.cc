--- conflicted
+++ resolved
@@ -1,10 +1,7 @@
 #include "uci.h"
 
 #include <fmt/format.h>
-<<<<<<< HEAD
-=======
 
->>>>>>> 82f9615b
 #include <string>
 
 #include "../ascii_logo.h"
@@ -38,8 +35,7 @@
   board.SetFromFen(position_fen);
 
   std::string dummy;
-  while (input_stream >> dummy && dummy != "moves")
-    ;
+  while (input_stream >> dummy && dummy != "moves");
 
   std::string move_input;
   while (input_stream >> move_input) {
@@ -150,13 +146,7 @@
   }
 
   PrintAsciiLogo();
-<<<<<<< HEAD
-  std::cout << fmt::format(
-                   "    v{}, written by {}\n", kEngineVersion, kEngineAuthor)
-            << std::endl;
-=======
   fmt::println("    v{}, written by {}\n", kEngineVersion, kEngineAuthor);
->>>>>>> 82f9615b
 
   std::string input_line;
   while (input_line != "quit") {
@@ -167,13 +157,8 @@
     input_stream >> command;
 
     if (command == "uci") {
-<<<<<<< HEAD
-      std::cout << fmt::format("id name {}", kEngineName) << std::endl;
-      std::cout << fmt::format("id author {}", kEngineAuthor) << std::endl;
-=======
       fmt::println("id name {}", kEngineName);
       fmt::println("id author {}", kEngineAuthor);
->>>>>>> 82f9615b
       PrintOptions();
       fmt::println("uciok");
     } else if (command == "isready") {
